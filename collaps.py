"""
.. module:: collaps
    :platform: Windows
    :synopsis: Implementation of classes and functions for easy interfacing and
     analysis of COLLAPS data

.. moduleauthor:: Wouter Gins <wouter.gins@fys.kuleuven.be>
"""

from datetime import datetime
import re
import sys
<<<<<<< HEAD
from satlas.singlespectrum import SingleSpectrum
=======
from .spectrum import SingleSpectrum
>>>>>>> 335e605d
import satlas.utilities as utilities
import lmfit as lm
import numpy as np
from scipy.optimize import root

if sys.version_info >= (3, 0):
    string_class = str
else:
    import string as string_class

normal = 'normal'

###############
# READING MCP #
###############


class Measurement(object):

    """Representation of a measurement as saved in an MCP-file.

    Attributes
    ----------
    x : NumPy array
        Line voltage.
    y : NumPy array
        Counts of the scalar with the highest attribute.
    ySeperate : dictionary of NumPy arrays
        The counts for the different scalars are saved in this
        dictionary, with the channel number as the key.
    premaVoltage : NumPy array.
        An array of all the recorded premavoltages for the run.
    tracks : List of Track-objects.
        The different tracks are saved in this list.
    timeStamp : Datetime object
        Contains the timestamp of when the run was taken."""

    def __init__(self):
        super(Measurement, self).__init__()
        self.tracks = []
        self.timeStamp = None

    def _updateProperties(self):
        # If the Track objects have the 'cecVoltage' attribute,
        # it is a new styled file.
        newFiles = hasattr(self.tracks[-1], 'cecVoltage')
        # If the tracks are a real measurement, the boolean
        # 'measurement' will be True. If this is False,
        # it is a Kepco scan, which is dealt with differently.
        if self.tracks[-1].measurement:
            # Gather the spectra for the different scalars in a dictionary,
            # with the scalar number as key. The numbers are stored as the
            # keys of the spectrum in the track.
            self.ySeperate = {}
            for key in sorted(self.tracks[-1].spectrum.keys()):
                dinkie = np.array([])
                # The value for x (the voltage) gets overwritten each
                # iteration over the scalars, but I don't know a better
                # implementation...
                self.x = np.array([])
                # Store the Prema voltage
                self.premaVoltage = np.array([])
                if newFiles:
                    # Store the CEC voltage and cooler voltage if the
                    # files are the new style.
                    self.cecVoltage = np.array([])
                    self.coolerVoltage = np.array([])
                for track in self.tracks:
                    # Generate the full voltage range.
                    self.x = np.append(self.x, track.voltage)
                    # Gather the prema voltages
                    self.premaVoltage = np.append(self.premaVoltage,
                                                  track.premaVoltage)
                    if newFiles:
                        self.cecVoltage = np.append(self.cecVoltage,
                                                    track.cecVoltage)
                        self.coolerVoltage = np.append(self.coolerVoltage,
                                                       track.coolerVoltage)
                    # Gather the data in a temporary variable 'dinkie'
                    dinkie = np.append(dinkie, track.spectrum[key].data)
                # Assign all the gathered data from all tracks to the
                # dictionary.
                self.ySeperate[key] = dinkie
            self.channelNumbers = sorted(self.ySeperate.keys())
            # Assign the data from the highest scalar to 'self.y'
            self.y = self.ySeperate[self.channelNumbers[-1]]
        else:
            # Save the voltages from a Kepco measurement
            self.x = self.tracks[-1].voltage
            self.y = self.tracks[-1].kepcoMeasurement if (
                self.tracks[-1].kepcoUsed) else self.tracks[-1].siclMeasurement
            # Never actually seen a Kepco measurement with multiple tracks,
            # but you never know...
            self.ySeperate = {}
            for track in self.tracks:
                self.ySeperate[track.fluke] = track.kepcoMeasurement if (
                    track.kepcoUsed) else track.siclMeasurement

    def addTrack(self, trackObj):
        try:
            for track in trackObj:
                self.tracks.append(track)
        except TypeError:
            self.tracks.append(trackObj)
        self._updateProperties()


class Track(object):

    """A Track object contains all the information
    that is displayed in the 'MCP for NT' program for
    each track.
    Note: If an attribute is not applicable for the track, i.e. it could
    not be retrieved from the file, the value defaults to :class:`None`.

    Attributes
    ----------
    isotope : string
        Isotope investigated in the run.
    scans : int
        Number of scans.
    cycles : int
        Number of cycles per scan.
    spectrum : dictionary
        Dictionary of :class:`PM_spectrumObj`.
    premaVoltage : NumPy array
        Array of recorded voltages for the Prema.
    kepcoMeasurement : NumPy array
        Voltages as recorded during the Kepco calibration measurements.
    fluke : int
        Number of the used Fluke.
    voltage : NumPy array
        Applied linevoltages.
    trigger : float
        Measuring step of the trigger, in seconds.
    a, astderr : floats
        In the case of a Kepco calibration measurement, this is the fitted
        value and standard deviation for the slope.
    b, bstderr : floats
        In the case of a Kepco calibration measurement, this is the fitted
        value and standard deviation for the intercept."""

    def __init__(self, *arg):
        super(Track, self).__init__()
        self.isotope = arg[0]
        self.cycles = arg[1]
        self.scans = arg[2]
        self.measurement = False
        self.kepco = False
        self.sicl = False
        self._kepcoMeasurement = None
        self._siclMeasurement = None
        self.fluke = None
        self.voltage = None
        self._voltageObj = None
        self._bins = None
        self.trigger = None
        self.premaVoltage = np.array([])

    def __str__(self):
        s = 'Track (' + str(self.isotope) + ')'
        return s

    def addObject(self, obj):
        # When adding an object to a track, check which object is being added,
        # and take steps accordingly.
        if isinstance(obj, PM_SpectrumObj):
            if not self.measurement:
                self.measurement = True
                self.spectrum = {}
            if obj.number in self.spectrum.keys():
                obj.number = obj.number + 1
            self.spectrum[obj.number] = obj
            self.bins = obj.bins
        elif isinstance(obj, PremaVoltageObj):
            self.premaVoltage = np.append(self.premaVoltage, obj.voltageList)
        elif isinstance(obj, KepcoEichungVoltageObj):
            self.kepco = True
            self.kepcoUsed = False
            self.bins = len(obj.voltageList)
            self.kepcoMeasurement = obj.voltageList
        elif isinstance(obj, TriggerObj):
            self.trigger = obj.measuringStep
        elif isinstance(obj, FlukeSwitchObj):
            self.fluke = obj.number
        elif isinstance(obj, LineVoltageSweepObj):
            self.voltageObj = obj
        elif isinstance(obj, SiclStepObj):
            self.sicl = True
            self.siclUsed = False
            self.siclMeasurement = obj.voltageList[0:self.bins]
        elif isinstance(obj, SiclReaderObj):
            if obj.measured == 'CEC':
                if not hasattr(self, 'cecVoltage'):
                    self.cecVoltage = np.array([])
                self.cecVoltage = np.append(self.cecVoltage, obj.cecvoltage)
            elif obj.measured == 'Cooler':
                self.coolerVoltage = obj.coolervoltage
            else:
                pass

    @property
    def voltageObj(self):
        return self._voltageObj

    @voltageObj.setter
    def voltageObj(self, obj):
        self._voltageObj = obj
        if self.bins is not None:
            self.voltage = self._voltageObj(self.bins)
            if self.kepco:
                self.kepcoMeasurement = self.kepcoMeasurement
            if self.sicl:
                self.siclMeasurement = self.siclMeasurement

    @property
    def bins(self):
        return self._bins

    @bins.setter
    def bins(self, value):
        self._bins = value
        if self.voltageObj is not None:
            self.voltage = self.voltageObj(self._bins)
            if self.kepco:
                self.kepcoMeasurement = self.kepcoMeasurement
            if self.sicl:
                self.siclMeasurement = self.siclMeasurement

    # For Kepco measurements, make the linear fit with the data given.
    # Save this result.
    @property
    def kepcoMeasurement(self):
        return self._kepcoMeasurement

    @kepcoMeasurement.setter
    def kepcoMeasurement(self, value):
        self._kepcoMeasurement = value
        if self.voltage is not None and self._kepcoMeasurement is not None:
            model = lambda params: self._kepcoMeasurement - (params['a'].value
                                                             * self.voltage +
                                                             params['b'].value)
            estA = (self._kepcoMeasurement[1] -
                    self._kepcoMeasurement[0]) / (self.voltage[1] -
                                                  self.voltage[0])
            estB = self._kepcoMeasurement[0] - estA * self.voltage[0]

            params = lm.Parameters()
            params.add('a', value=estA)
            params.add('b', value=estB)

            result = lm.minimize(model, params)
            self.aKepco = result.params['a'].value
            self.astderrKepco = result.params['a'].stderr
            self.bKepco = result.params['b'].value
            self.bstderrKepco = result.params['b'].stderr
            kepcoA = (self.aKepco, self.astderrKepco)
            kepcoB = (self.bKepco, self.bstderrKepco)
            # If the files are the new style files,
            # compare with the readout from the SICL reader
            # and use the one with the smallest error.
            if hasattr(self, 'astderrSicl'):
                siclA = (self.aSicl, self.astderrSicl)
                siclB = (self.bSicl, self.bstderrSicl)
                selectKepco = self.astderrKepco < self.astderrSicl
                self.a, self.astderr = kepcoA if selectKepco else siclA
                self.b, self.bstderr = kepcoB if selectKepco else siclB
                self.kepcoUsed = selectKepco
                self.siclUsed = not self.kepcoUsed
            else:
                self.kepcoUsed = True
                self.a, self.astderr = kepcoA
                self.b, self.bstderr = kepcoB

    # Do the exact same for the SICL readouts of a Kepco measurement
    # as for the normal results.
    @property
    def siclMeasurement(self):
        return self._siclMeasurement

    @siclMeasurement.setter
    def siclMeasurement(self, value):
        self._siclMeasurement = value[0:self.bins]
        if self.voltage is not None and self._siclMeasurement is not None:
            model = lambda params: self._siclMeasurement - (params['a'].value
                                                            * self.voltage +
                                                            params['b'].value)
            estA = (self._siclMeasurement[1] -
                    self._siclMeasurement[0]) / (self.voltage[1] -
                                                 self.voltage[0])
            estB = self._siclMeasurement[0] - estA * self.voltage[0]

            params = lm.Parameters()
            params.add('a', value=estA)
            params.add('b', value=estB)

            result = lm.minimize(model, params)
            self.aSicl = result.params['a'].value
            self.astderrSicl = result.params['a'].stderr
            self.bSicl = result.params['b'].value
            self.bstderrSicl = result.params['b'].stderr
            siclA = (self.aSicl, self.astderrSicl)
            siclB = (self.bSicl, self.bstderrSicl)
            if hasattr(self, 'astderrKepco'):
                kepcoA = (self.aKepco, self.astderrKepco)
                kepcoB = (self.bKepco, self.bstderrKepco)
                selectKepco = self.astderrKepco < self.astderrSicl
                self.a, self.astderr = kepcoA if selectKepco else siclA
                self.b, self.bstderr = kepcoB if selectKepco else siclB
                self.kepcoUsed = selectKepco
                self.siclUsed = not self.kepcoUsed
            else:
                self.siclUsed = True
                self.a, self.astderr = siclA
                self.b, self.bstderr = siclB


class KepcoEichungVoltageObj(object):

    def __init__(self, *arg):
        super(KepcoEichungVoltageObj, self).__init__()
        # Automatically adjust the list of voltages from kV to V.
        self.voltageList = np.array(arg[-1]) * 10.0 ** 3

    def __str__(self):
        s = "KepcoEichungVoltageObj(" + str(self.voltageList) + ')'
        return s


class PremaVoltageObj(object):

    def __init__(self, *arg):
        super(PremaVoltageObj, self).__init__()
        # Automatically adjust the list of voltages from kV to V.
        self.voltageList = np.array(arg[-1]) * 1000.0

    def __str__(self):
        s = "PremaVoltageObj(" + str(self.voltageList) + ')'
        return s


class LineVoltageSweepObj(object):

    # Creates a callable object for evaluating the
    # line voltage range with a given number of data points
    # between the minimum and maximum of the voltage values.

    def __init__(self, begin, end, *args):
        super(LineVoltageSweepObj, self).__init__()
        self.begin = begin
        self.end = end
        self.args = args

    def __call__(self, number):
        return np.linspace(self.begin, self.end, number)

    def __str__(self):
        s = "LineVoltageSweepObj(" + str(self.begin) + ','
        s += str(self.end) + ','
        s += str(self.args) + ')'
        return s


class FlukeSwitchObj(object):

    def __init__(self, *arg):
        super(FlukeSwitchObj, self).__init__()
        self.arg = arg
        # Store the Fluke number
        self.number = arg[0]

    def __str__(self):
        s = "FlukeSwitchObj(" + str(self.arg) + ')'
        return s


class TriggerObj(object):

    def __init__(self, *arg):
        super(TriggerObj, self).__init__()
        self.arg = arg
        self.measuringStep = arg[-1] * 10 ** -3

    def __str__(self):
        s = "TriggerObj(" + str(self.measuringStep) + ')'
        return s


class PM_SpectrumObj(object):

    # Represents a spectrum object.

    # Attributes
    # ----------

    # number : int
    #     Channel number of the scalar. Typically, 0-3 represent
    #     the ungated photomultiplier tubes (L1, L2, R1, R2),
    #     4-7 represent the gated photomultiplier tubes (L1, L2, R1, R2),
    #     the highest channel number represents the sum of the gated signals
    # data : NumPy array
    #     Data of the spectrum
    # bins : int
    #     Amount of channels in the spectrum
    # kind : 'normal' or 'composite'.
    #     If kind is 'normal', the scalar is the gated or ungated signal.
    #     If kind is 'composite', the scalar is a processed signal.
    # formula : string
    #     If kind is 'composite', this string represents the formula used
    #     to obtain the spectrum in function of the other channels and tracks

    def __init__(self, *arg):
        super(PM_SpectrumObj, self).__init__()
        self.number = arg[0]
        self.data = np.array(arg[-1])
        self.bins = arg[-2]
        self.kind = arg[4] if not arg[4] == '0' else 'composite'
        self.formula = arg[5] if self.kind == 'composite' else None

    def __str__(self):
        s = "PM_SpectrumObj(" + str(self.number) + ')'
        return s


class SiclReaderObj(object):

    def __init__(self, *arg):
        super(SiclReaderObj, self).__init__()
        # If the address is 'lan[A-34461A-06287]:inst0', the SICL reader read
        # the Charge Exchange Voltage (CEC). Otherwise, it is the ISCOOL
        # voltage.
        # Also automatically convert the numbers to voltages, and round to the
        # specified number of significant digits.
        if arg[0] == 'lan[A-34461A-06287]:inst0':
            self.measured = 'CEC'
            self.cecvoltage = np.array(arg[-1]) * 10.0 ** 3
            for i, val in enumerate(self.cecvoltage):
                dig = 7 if str(val)[0] == '1' else 6
                self.cecvoltage[i] = utilities.round2SignifFigs([val], dig)
        else:
            self.measured = 'Cooler'
            self.coolervoltage = np.array(arg[-1]) * 10.0 ** 4
            for i, val in enumerate(self.coolervoltage):
                dig = 7 if str(val)[0] == '1' else 6
                self.coolervoltage[i] = utilities.round2SignifFigs([val], dig)


class SiclStepObj(object):

    # List of applied voltages for the Kepco measurement based on the SICL
    # reader.

    def __init__(self, *arg):
        super(SiclStepObj, self).__init__()
        self.voltageList = np.array(arg[-1]) * 10.0 ** 3
        for i, val in enumerate(self.voltageList):
            dig = 7 if str(val)[0] == '1' else 6
            self.voltageList[i] = utilities.round2SignifFigs([val], dig)


class MCPParser(object):

    """Parser for MCP files as recorded by the COLLAPS experiment
    at ISOLDE, CERN."""

    def __init__(self):
        super(MCPParser, self).__init__()
        # Define the start and stop symbols for objects and data.
        self.startDataSymbol = '<'
        self.stopDataSymbol = '>'
        self.startObjectSymbol = '['
        self.endObjectSymbol = ']'
        # Make a translation table to convert the data to a Python list.
        self.table = string_class.maketrans('<>', '[]')

    def _startObject(self, dataString):
        orig = dataString
        # Remove the first and last character from the string
        # (why did I do this?)
        dataString = dataString[1:-1]
        # Remove any newlines and carriage returns from the string.
        dataString = re.sub('[\n\r]', '', dataString)
        # Split the string along each comma.
        dataString = dataString.split(',')
        # From the first part of the string, remove the " characters from the
        # beginning and end. This will indicate the object to be created.
        obj = dataString[0].strip('"')
        # Collect the other parts of the string, and again join them using
        # a comma. This will be the arguments for the object creation.
        arguments = dataString[1:]
        args = ','.join(arguments)
        # Remove all double quotes, double commas and convert a data list to a
        # Python list.
        args = args.replace('""', '')
        args = args.replace(',,', ',')
        args = args.translate(self.table)
        # Replace the erroneous comma between the parenthesis and bracket.
        args = args.replace(')[', '),[')
        # Add in some comma's that went missing.
        charRepl = []
        for i, char in enumerate(args):
            if char == '(':
                if not args[i - 1] in [',', 'c']:
                    charRepl.append(args[i - 1])
        for char in charRepl:
            args = args.replace(char + '(', char + ',(')
        # Create the object
        input = obj + '(' + args + ')'
        try:
            return eval(input)
        except:
            print(orig)
            raise

    def feed(self, dataString):
        """Parse the input string and convert to different objects for use in
        the creation of a :class:`Measurement` object.

        Parameters
        ----------
        dataString: string
            String to be parsed.

        Returns
        -------
        Measurement
            Object representing the measurement as described by the input
            string."""
        checkData = False
        measure = Measurement()
        tracks = []
        for i, char in enumerate(dataString):
            try:
                # If the sequence '<<' or '>,<' occurs, read until the object
                # definition of a Track ends at the newline.
                if (dataString[i] == dataString[i + 1] == '<') or \
                   (dataString[i] == '>' and dataString[i + 1] == ','
                        and dataString[i + 2] == '<'):
                    for j, val in enumerate(dataString[i:]):
                        if val == '\n':
                            pos = j
                            break
                    # Strip the newline away
                    args = re.sub('[\n]', '', dataString[i:i + pos + 1])
                    # Remove the extra comma and <> form beginning and end.
                    args = args.strip('<,>')
                    # Create and append the Track.
                    tracks.append(eval('Track(' + args + ')'))
                # The sequence '@<' indicates a timestamp follows.
                if dataString[i] == '@' and dataString[i + 1] == '<':
                    date = dataString[i + 3:i + 2 + 25]
                    Time = datetime.strptime(date, '%a %b %d %H:%M:%S %Y')
            except IndexError:
                pass
            # Check that a new object is started, but mind the address in the
            # SICL reader!
            if char == self.startObjectSymbol and not dataString[i - 1] == 'n':
                checkData = True
            # Read in the data
            if char == self.startDataSymbol and checkData:
                closings = 0
                for j, val in enumerate(dataString[i:]):
                    if val == self.startDataSymbol:
                        closings += 1
                    if val == self.stopDataSymbol:
                        pos = j
                        closings -= 1
                    if closings == 0:
                        break
                # Create the object, and add it to the track.
                dinkie = self._startObject(dataString[i:i + pos + 1])
                tracks[-1].addObject(dinkie)
                checkData = False
        for track in tracks:
            measure.addTrack(track)
        measure.timeStamp = Time
        return measure

    def feedFile(self, filename):
        """Read the entire file as a single string, then call :meth:`feed`
        with this string.

        Parameters
        ----------
        filename: string
            Name of the file to be read, including extension.

        Returns
        -------
        Measurement
            Measurement object representing the scan."""
        input = ''
        with open(filename, 'r') as f:
            for line in f:
                input += line
        return self.feed(input)


#################################
# ANALYSIS AND PREDICTION TOOLS #
#################################
def beta(mass, V):
    """Calculates the beta-factor for a mass in amu
    and applied voltage in Volt.

    Parameters
    ----------
    mass : float
        Mass in amu.
    V : float
        voltage in volt.

    Returns
    -------
    float
        Relativistic beta-factor.
    """
    c = 299792458.0
    q = 1.60217657 * (10 ** (-19))
    AMU2KG = 1.66053892 * 10 ** (-27)
    mass = mass * AMU2KG
    top = mass ** 2 * c ** 4
    bottom = (mass * c ** 2 + q * V) ** 2
    beta = np.sqrt(1 - top / bottom)
    return beta


def dopplerfactor(mass, V):
    """Calculates the Doppler shift of the laser frequency for a
    given mass in amu and voltage in V.

    Parameters
    ----------
    mass : float
        Mass in amu.
    V : float
        Voltage in volt.

    Returns
    -------
    float
        Doppler factor.
    """
    betaFactor = beta(mass, V)
    dopplerFactor = np.sqrt((1.0 - betaFactor) / (1.0 + betaFactor))
    return dopplerFactor


def dopplerwidth(mass, dE, V, freq):
    """Calculates the estimated Doppler width of the transition, given
    the mass, acceleration voltage and initial energy spread.

    Parameters
    ----------
    mass : float
        Mass in amu.
    dE : float
        Energy spread in eV.
    V : float
        Acceleration voltage.
    freq : float
        Optical transition frequency.

    Returns
    -------
    float
        Estimated Doppler width.

    Note
    ----
    Formula found in the master thesis of Hanne Heylen :cite:`Heylen2012`."""
    c = 299792458.0
    q = 1.60217657 * (10 ** (-19))
    AMU2KG = 1.66053892 * 10 ** (-27)
    mass = mass * AMU2KG
    width = freq * dE * np.sqrt(q / (2.0 * V * mass * c * c))
    return width


def voltageshift(mass, transitionFreq, laserFreq,
                 origVoltage=30000.0, isotopeshift=0.0):
    """Calculates what voltage has to be applied in order to get the
    resonance.

    Parameters
    ----------
    mass : float
        Mass of the isotope in amu.
    transitionFreq : float or :class:`Energy` instance
        Frequency of the transition. Can be a value (in MHz), or an
        instance of the :class:`Energy` class.
    laserFreq : float or :class:`Energy` instance
        Frequency that the laser is tuned to. Can be a value (in MHz), or an
        instance of the :class:`Energy` class.

    Other parameters
    ----------------
    origVoltage : float, optional
        Original applied voltage in volt. Defaults to 30kV.
    isotopeshift : float or :class:`Energy` instance
        Value of the isotope shift. Can be a value (in MHz), or an
        instance of the :class:`Energy` class. Defaults to 0.

    Returns
    -------
    tuple
        The first value is the new value of the total applied voltage needed,
        the second is the shift compared to the original voltage. Note that a
        negative value means an increase in kinetic energy is needed. The value
        of :attr:`shift` is what the Fluke should be set to, including
        polarity!
    """
    if isinstance(isotopeshift, utilities.Energy):
        isotopeshift = isotopeshift('MHz')
    if isinstance(transitionFreq, utilities.Energy):
        transitionFreq = transitionFreq('MHz')
    if isinstance(laserFreq, utilities.Energy):
        laserFreq = laserFreq('MHz')
    transitionFreq += isotopeshift
    dopplerFactor = transitionFreq / laserFreq

    def rootFinding(V):
        dopp = dopplerfactor(mass, V[0])
        return [dopplerFactor - dopp]

    res = root(rootFinding, [origVoltage])
    totalVoltage = res.x[0]
    shift = origVoltage - totalVoltage
    return totalVoltage, shift


def predictspectrum(mass, I, J, ABC, isotopeshift, lifetime, transitionFreq,
                    laserFreq, fixedVoltage, kepcoFactor=50.0, channels=10000,
                    plot=False, show=True, name=None, useMatplotLib=False):
    """Based on the parameters given, return the guess for what the spectrum
    will look like. Warns if the needed line voltage exceeds the capabilities.

    Parameters
    ----------
    mass : float
        Mass of the isotope.
    I : integer or half-integer
        Nuclear spin.
    J : list of integers or half-integers
        Electronic spin, ordered as [J :sub:`lower`, J :sub:`upper`].
    ABC : list of floats
        Values for the hyperfine constants, ordered as [A :sub:`lower`,
        A :sub:`upper`, B :sub:`lower`, B :sub:`upper`, C :sub:`lower`,
        C :sub:`upper`].
    isotopeshift : float or :class:`Energy` instance
        Isotope shift of the transition frequency, in MHz or
        :class:`Energy` class.
    lifetime : float
        Lifetime of the excited state, in seconds.
    transitionFreq : float or `Energy` instance
        Frequency of the fine structure transition, in MHz or
        :class:`Energy` class.
    laserFreq : float or `Energy` instance
        Frequency that the laser is set to, in MHz or
        :class:`Energy` class.
    fixedVoltage : float
        Applied voltage in volt.

    Other parameters
    ----------------
    kepcoFactor : float, optional
        Kepco amplification factor, defaults to 50.0.
    channels : int, optional
        Number of points on x-axis for evaluation, defaults to 10000.
    plot: boolean, optional
        If True, a plot of the simulated spectrum will be shown. If the
        voltage excedes the limits of the possible linevoltages
        (meaning -10 < voltages < 10 evaluates as :class:`False` somewhere),
        the plot is drawn in red, otherwise in black. Defaults to
        :class:`False`.
    show: boolean, optional
        If :class:`True`, immediately show a plot of the simulated spectrum.
        Has no effect is :attr:`plot` is :class:`False`. Defaults to
        :class:`True`.
    name : string, optional
        Isotope name. Displayed in the plot title. Defaults to :class:`None`.
    useMatplotLib: boolean, optional
        Use MatplotLib as the graphical engine, otherwise use PyQtGraph.
        Defaults to :class:`False`.

    Returns
    -------
    Linevoltage : NumPy array of linevoltages.
    Response : NumPy array of response to Linevoltage.
    """
    # Check the types of the given frequencies. Convert to MHz if not a float.
    if isinstance(isotopeshift, utilities.Energy):
        isotopeshift = isotopeshift('MHz')
    if isinstance(transitionFreq, utilities.Energy):
        transitionFreq = transitionFreq('MHz')
    if isinstance(laserFreq, utilities.Energy):
        laserFreq = laserFreq('MHz')
    # With the supplied nuclear and atomic information, estimate a spectrum.
    # For fancyness, use the extended Voigt profile.
    SimulatedSpectrum = Spectrum(I, J, ABC, transitionFreq + isotopeshift,
                                 shape='extendedvoigt')
    # Awesome aspect: Lorentz width can be calculated from the lifetime of the
    # excited state!
    loreW = 1.0 / (2 * np.pi * lifetime) * 10 ** -6
    # Assuming some initial energy spread (1 eV is the estimate taken
    # from the master thesis of Hanne Heylen, see the 'dopplerwidth' function),
    # the width of the Gaussian part of the profile can be calculated.
    # This formula is not completely exact; scanning over a voltage range
    # will change the acceleration voltage, which has an effect on the Gaussian
    # width. However, on COLLAPS this scanning range is 1000 Volt, and the
    # acceleration voltage is on the order of 30 to 40 kV. This change of,
    # at most, 3% does not have a strong influence on the calculated width.
    dE = 1.0
    doppW = dopplerwidth(mass, dE, fixedVoltage, transitionFreq + isotopeshift)
    # Adjust the widths of the extended Voigt profile to match the calculated
    # values.
    SimulatedSpectrum.fwhm = [doppW, loreW]

    # Calculate the left-most and right-most transition position in frequency
    # space. Extend this range by 20 times the FWHM of the extended Voigt
    # profile.
    peaks = SimulatedSpectrum.mu
    leftPeak, rightPeak = min(peaks), max(peaks)
    fwhm = SimulatedSpectrum.parts[0].fwhmV
    distance = 20.0 * fwhm
    leftEdge, rightEdge = leftPeak - distance, rightPeak + distance

    # Calculate the additional voltage needed to achieve these specific
    # frequencies, and convert these values to linevoltages.
    _, leftVoltage = voltageshift(mass, leftEdge, laserFreq, fixedVoltage)
    _, rightVoltage = voltageshift(mass, rightEdge, laserFreq, fixedVoltage)
    leftVoltage, rightVoltage = leftVoltage / \
        kepcoFactor, rightVoltage / kepcoFactor
    color = 'k' if (leftVoltage > -10.0 and rightVoltage < 10.0) else 'r'
    if color == 'r':
        print('!!!WARNING!!! The needed line voltage is problematic!')

    # With the calculated values for the line voltage, divide this region
    # in as many channels as given. Given the setup at COLLAPS,
    # these values have to be multiplied by the KEPCO-factor and subtracted
    # from the supplied voltage.
    lineVoltage = np.linspace(leftVoltage, rightVoltage, channels)
    totalVoltage = fixedVoltage - kepcoFactor * lineVoltage

    # The Doppler shift for each applied voltage is different; calculating
    # all shifts and multiplying by the laser frequency allows for 'scanning'
    # of the frequency range. The reaction is calculated by feeding these
    # frequencies into the Spectrum-object.
    dopplerFactor = dopplerfactor(mass, totalVoltage)
    freq = laserFreq * dopplerFactor

    x = lineVoltage
    y = SimulatedSpectrum(freq)

    if plot:
        titleString = 'Simulated spectrum'
        try:
            # Prefer the use of PyQTGraph, which is faster. For publication-
            # like plots, matplotlib is a better choice.
            if useMatplotLib:
                raise ImportError
            from pyqtgraph.Qt import QtGui
            import pyqtgraph as pg

            # My preferred settings.
            pg.setConfigOptions(antialias=True, foreground='k', background='w')

            app = QtGui.QApplication([])
            titleString = 'COLLAPS Simulation' if name is None else name
            win = pg.GraphicsWindow(title=titleString)
            win.resize(1000, 600)
            if name is not None:
                # Add some nice formatting to the name of the isotope.
                name = '<sup>' + name[:-2] + '</sup>' + name[-2:]
                titleString += ' for {name}'.format(name=name)
            p = win.addPlot(title=titleString)
            plotx = np.append(x, x[-1] + x[1] - x[0]) - 0.5 * (x[1] - x[0])
            datacurve = pg.PlotCurveItem(plotx, y, stepMode=True, pen=color)
            # datacurve = pg.PlotCurveItem(x, y, stepMode=False, brush=(50, 50, 200, 100), pen=color)
            p.addItem(datacurve)
            # p.plot(x, y, fillLevel=0.0, brush=(50, 50, 200, 100), pen=color)
            p.setLabel('left', "Intensity", units='arb.')
            p.setLabel('bottom', "Line voltage", units='V')
            p.showGrid(x=True, y=True)
            win.show()
            app.exec_()
        except ImportError:
            try:
                import matplotlib.pyplot as plt
                try:
                    import seaborn
                    seaborn.set()
                except ImportError:
                    pass

                fig = plt.figure()
                ax = fig.add_subplot(1, 1, 1)
                ax.step(x, y, color)
                if name is not None:
                    # Add some nice formatting to the name of the isotope.
                    name = '$^{' + name[:-2] + '}$' + name[-2:]
                    titleString += ' for {name}'.format(name=name)
                ax.set_xlabel('Line voltage [V]', fontsize=14)
                ax.set_ylabel('Intensity [arb.]', fontsize=14)
                ax.set_title(titleString, fontsize=20)
                ax.grid(True)
                ax.set_ylim(-0.01, 1.0)
                plt.tight_layout()
                if show:
                    plt.show()
            except ImportError:
                pass
    return x, y


def fullprediction(filename):
    """Parses the file given, making an estimate of how the spectrum will
    look like based on the parameters given. The format of the file should look
    like this::

        [General]
        TransitionFrequency : float
        TransitionFrequencyUnit : string
        LaserFrequency : float
        LaserFrequencyUnit : string
        Lifetime : float
        ISOLDEVoltage : float

        [IsotopeName1]
        I : integer or half-integer
        mass : mass in amu
        Jlower : integer or half-integer
        Jupper : integer or half-integer
        Alower : float
        Aupper : float
        Blower : float
        Bupper : float
        Isotopeshift : float
        IsotopeshiftUnit : string

    For each section formatted such as `[IsotopeName1]`, a spectrum is estimated.
    Also given will be the premavoltage needed for each isotope.

    Parameters
    ----------
    filename : string
        Name of the file which contains all the data."""
    if sys.version_info >= (3, 0):
        import configparser
    else:
        import ConfigParser as configparser

    Config = configparser.ConfigParser()
    Config.read(filename)

    trans = eval(Config.get('General', 'TransitionFrequency'))
    laser = eval(Config.get('General', 'LaserFrequency'))
    transUnit = Config.get('General', 'TransitionFrequencyUnit')
    laserUnit = Config.get('General', 'LaserFrequencyUnit')

    lifetime = eval(Config.get('General', 'Lifetime'))
    ISOLDEVoltage = eval(Config.get('General', 'ISOLDEVoltage'))

    trans = utilities.Energy(trans, unit=transUnit)
    laser = utilities.Energy(laser, unit=laserUnit)

    printString = '{name}: Premavoltage {voltageShift} V'
    for section in Config.sections():
        if section == 'General':
            pass
        else:
            name = section
            mass = eval(Config.get(section, 'mass'))
            I = eval(Config.get(section, 'I'))
            J = [eval(Config.get(section, 'Jlower')),
                 eval(Config.get(section, 'Jupper'))]
            AB = [eval(Config.get(section, 'Alower')),
                  eval(Config.get(section, 'Aupper')),
                  eval(Config.get(section, 'Blower')),
                  eval(Config.get(section, 'Bupper')),
                  eval(Config.get(section, 'Clower')),
                  eval(Config.get(section, 'Cupper'))]
            isotopeshift = eval(Config.get(section, 'Isotopeshift'))
            try:
                isotopeshiftUnit = Config.get(section, 'IsotopeshiftUnit')
                isotopeshift = utilities.Energy(isotopeshift,
                                                unit=isotopeshiftUnit)
            except:
                pass
            try:
                channels = eval(Config.get(section, 'Channels'))
            except:
                channels = 400
            try:
                k = eval(Config.get(section, 'Kepco'))
            except:
                k = 50.0
            fixedVoltage, shift = voltageshift(mass,
                                               origVoltage=ISOLDEVoltage,
                                               transitionFreq=trans,
                                               laserFreq=laser)
            predictspectrum(mass, I, J, AB, isotopeshift,
                            lifetime, trans,
                            laser, fixedVoltage,
                            plot=True, name=name, show=False,
                            useMatplotLib=True, channels=channels,
                            kepcoFactor=k)
            print(printString.format(name=name,
                                     voltageShift=shift))
    try:
        import matplotlib.pyplot as plt
        plt.show()
    except ImportError:
        pass
    return None


def interactiveMode(I, J, ABC, f, filename=None, mass=None,
                    transitionFreq=None, laserFreq=None, scalar=46, kepco=50.0):
    """Given the information contained in I, J, AB and f (see the documentation
    of Spectrum for these parameters), a GUI is built with sliders for the most
    important parameters.

    If the optional values filename, mass, transitionFreq and laserFreq are
    given, the .mcp file is loaded, converted to frequency, the laser
    frequency is subtracted and is displayed in the back of the spectrum. If
    this is so, a fit can be performed with the currently selected values.

    Uses PyQtGraph to build the GUI.

    Parameters
    ----------
    I : integer or half-integer
        Nuclear spin.
    J : list of integers or half-integers
        Electronic spin, ordered as [J :sub:`lower`, J :sub:`upper`].
    ABC : list of floats
        Values for the hyperfine constants, ordered as [A :sub:`lower`,
        A :sub:`upper`, B :sub:`lower`, B :sub:`upper`, C :sub:`lower`,
        C :sub:`upper`].
    f : float
        Central frequency of the spectrum.

    Other parameters
    ----------------
    filename : string, optional
        If this is different from :class:`None`, the file is loaded and
        displayed in the background.
    transitionFreq : float or :class:`Energy` instance, optional
        Frequency of the fine structure transition, in MHz or
        :class:`Energy` class. Used to convert the voltage in the
        file to frequency.
    laserFreq : float or :class:`Energy` instance, optional
        Frequency that the laser is set to, in MHz or
        :class:`Energy` class. Used to convert the voltage in the
        file to frequency.
    scalar : float, optional
        Select the scalar in the file. Defaults to 46.
    kepco : float, optional
        Kepco amplification factor, defaults to 50.0."""
    if not filename is None:
        inputs = np.array([mass, transitionFreq, laserFreq])
        inputs_string = ['Mass', 'Transition frequency', 'Laser frequency']
        checks = [val is None for val in inputs]
        if any(checks):
            input = [inputs_string[i] for i, val in enumerate(inputs) if val is None]
            messagestring = '{input!r} not given!'.format(input="', '".join(input))
            raise NameError(messagestring)
        parser = MCPParser()
        measure = parser.feedFile(filename)

        x = measure.x
        y = measure.ySeperate[scalar]

        k = kepco
        voltage = measure.coolerVoltage.mean() - measure.cecVoltage.mean() - k * x
        dopp = dopplerfactor(mass, voltage)

        x = laserFreq * dopp - transitionFreq

        test = SingleSpectrum(I, J, ABC, f, shape='lorentzian', fwhm=50)
        test.scale = max(y)
    else:
        test = SingleSpectrum(I, J, ABC, f, shape='lorentzian', fwhm=50)
        left, right = min(test.mu), max(test.mu)
        x = np.linspace(left - 600, right + 600, 1000)
    test.fwhm = 100

    from pyqtgraph.Qt import QtGui, QtCore
    import pyqtgraph as pg
    pg.setConfigOptions(antialias=True, foreground='k', background='w')

    app = QtGui.QApplication([])
    win = QtGui.QMainWindow()
    win.resize(1000, 600)

    l = pg.LayoutWidget()
    win.setCentralWidget(l)

    pw = pg.PlotWidget()
    l.addWidget(pw, colspan=3)
    l.nextRow()
    l.addWidget(QtGui.QLabel(' '))
    l.nextRow()
    if not filename is None:
        datax = x
        x = np.linspace(x[0], x[-1], 1000)
        plotx = np.append(datax, datax[-1] + datax[1] - datax[0]) - 0.5 * (datax[1] - datax[0])
        datacurve = pg.PlotCurveItem(plotx, y, stepMode=True, pen=0.8)
        pw.addItem(datacurve)

    spectrumcurve = pw.plot(x, test(x), pen='r')
    pw.setLabel('left', "Counts (arb.)")
    pw.setLabel('bottom', "Frequency deviation (MHz)")
    pw.showGrid(x=True, y=True, alpha=0.1)

    orient = QtCore.Qt.Horizontal

    label = QtGui.QLabel('Spin')
    spin = pg.SpinBox(value=I, bounds=[0, None], step=0.5)
    l.addWidget(label)
    l.addWidget(spin, colspan=2)
    l.nextRow()

    label = QtGui.QLabel('Amplitude')
    amp = QtGui.QSlider(orient)
    amp.setMinimum(0)
    try:
        amp.setMaximum(2 * max(y))
    except:
        amp.setMaximum(2)
    amp.setValue(int(test.scale))
    ampLabel = QtGui.QLabel(str(amp.value()))
    if not filename is None:
        l.addWidget(label)
        l.addWidget(amp)
        l.addWidget(ampLabel)
        l.nextRow()

    label = QtGui.QLabel('A lower')
    l.addWidget(label)
    Al = QtGui.QSlider(orient)
    Al.setMinimum(-2000)
    Al.setMaximum(2000)
    Al.setValue(int(test.ABC[0]))
    l.addWidget(Al)
    AlLabel = QtGui.QLabel(str(Al.value()))
    l.addWidget(AlLabel)
    l.nextRow()

    label = QtGui.QLabel('A upper')
    l.addWidget(label)
    Au = QtGui.QSlider(orient)
    Au.setMinimum(-2000)
    Au.setMaximum(2000)
    Au.setValue(int(test.ABC[1]))
    l.addWidget(Au)
    AuLabel = QtGui.QLabel(str(Au.value()))
    l.addWidget(AuLabel)
    l.nextRow()

    label = QtGui.QLabel('B lower')
    l.addWidget(label)
    Bl = QtGui.QSlider(orient)
    Bl.setMinimum(-2000)
    Bl.setMaximum(2000)
    Bl.setValue(int(test.ABC[2]))
    l.addWidget(Bl)
    BlLabel = QtGui.QLabel(str(Bl.value()))
    l.addWidget(BlLabel)
    l.nextRow()

    label = QtGui.QLabel('B upper')
    l.addWidget(label)
    Bu = QtGui.QSlider(orient)
    Bu.setMinimum(-2000)
    Bu.setMaximum(2000)
    Bu.setValue(int(test.ABC[3]))
    l.addWidget(Bu)
    BuLabel = QtGui.QLabel(str(Bu.value()))
    l.addWidget(BuLabel)
    l.nextRow()

    label = QtGui.QLabel('FWHM')
    l.addWidget(label)
    fwhm = QtGui.QSlider(orient)
    fwhm.setMinimum(0)
    fwhm.setMaximum(200)
    fwhm.setValue(int(test.fwhm))
    l.addWidget(fwhm)
    fwhmLabel = QtGui.QLabel(str(fwhm.value()))
    l.addWidget(fwhmLabel)
    l.nextRow()

    label = QtGui.QLabel('CoG')
    l.addWidget(label)
    f = QtGui.QSlider(orient)
    f.setMinimum(-10000)
    f.setMaximum(10000)
    f.setValue(int(test.df))
    l.addWidget(f)
    fLabel = QtGui.QLabel(str(f.value()))
    l.addWidget(fLabel)
    l.nextRow()

    fitButton = QtGui.QPushButton('Fit it!')
    if not filename is None:
        l.addWidget(fitButton, colspan=3)
        l.nextRow()

    printButton = QtGui.QPushButton('Print it!')
    l.addWidget(printButton, colspan=3)

    def updateSpectrum():
        test.ABC = [Al.value(), Au.value(),
                    Bl.value(), Bu.value(),
                    0, 0]
        test.fwhm = fwhm.value()
        test.df = f.value()
        test.scale = amp.value()
        # if filename is None:
        #     left, right = min(test.mu), max(test.mu)
        #     x = np.linspace(left - 600, right + 600, 1000)
        spectrumcurve.setData(x, test(x))

        ampLabel.setText(str(amp.value()))
        AlLabel.setText(str(Al.value()))
        AuLabel.setText(str(Au.value()))
        BlLabel.setText(str(Bl.value()))
        BuLabel.setText(str(Bu.value()))
        fwhmLabel.setText(str(fwhm.value()))
        fLabel.setText(str(f.value()))

    def fit():
        test.FitToSpectroscopicData(datax, y)

        Al.setValue(test.ABC[0])
        Au.setValue(test.ABC[1])
        Bl.setValue(test.ABC[2])
        Bu.setValue(test.ABC[3])

        amp.setValue(test.scale)
        fwhm.setValue(test.fwhm)
        f.setValue(test.df)

        updateSpectrum()

    def printIt():
        names = ['Amplitude', 'Al', 'Au', 'Bl', 'Bu', 'FWHM', 'df']
        widg = [amp, Al, Au, Bl, Bu, fwhm, f]
        maxlen = 0
        for i in names:
            maxlen = max(maxlen, len(i))
        message = '{:<' + str(maxlen) + '} :\t{: .5f}'
        for n, w in zip(names, widg):
            print(message.format(n, w.value()))

    def checkSpins(self):
        valCheck = spin.value()
        if int(valCheck) == valCheck or int(2 * valCheck) == 2 * valCheck:
            pass
        else:
            spin.setValue(int(valCheck))
        test.I = spin.value()
        updateSpectrum()

    spin.sigValueChanged.connect(checkSpins)

    amp.sliderMoved.connect(updateSpectrum)
    Al.sliderMoved.connect(updateSpectrum)
    Au.sliderMoved.connect(updateSpectrum)
    Bl.sliderMoved.connect(updateSpectrum)
    Bu.sliderMoved.connect(updateSpectrum)
    fwhm.sliderMoved.connect(updateSpectrum)
    f.sliderMoved.connect(updateSpectrum)

    fitButton.clicked.connect(fit)
    printButton.clicked.connect(printIt)

    win.show()
    app.exec_()<|MERGE_RESOLUTION|>--- conflicted
+++ resolved
@@ -10,12 +10,8 @@
 from datetime import datetime
 import re
 import sys
-<<<<<<< HEAD
-from satlas.singlespectrum import SingleSpectrum
-=======
 from .spectrum import SingleSpectrum
->>>>>>> 335e605d
-import satlas.utilities as utilities
+import .utilities as utilities
 import lmfit as lm
 import numpy as np
 from scipy.optimize import root
