"""
Implementation of fitting routines specialised for BaseModel objects. Note that not all functions are loaded into the global satlas namespace.

.. moduleauthor:: Wouter Gins <wouter.gins@kuleuven.be>
.. moduleauthor:: Ruben de Groote <ruben.degroote@kuleuven.be>
"""
import copy
import os
import numdifftools as nd

from . import emcee as mcmc
from . import linkedmodel
from . import lmfit as lm
from . import loglikelihood as llh
from . import tqdm
import h5py
import matplotlib.pyplot as plt
import numpy as np
import pandas as pd
from scipy import optimize
from scipy.misc import derivative
from scipy.stats import chi2


__all__ = ['chisquare_spectroscopic_fit', 'chisquare_fit', 'calculate_analytical_uncertainty',
           'likelihood_fit', 'likelihood_walk', 'createBand']
chisquare_warning_message = "The supplied dictionary for {} did not contain the necessary keys 'value' and 'uncertainty'."

###############################
# CHI SQUARE FITTING ROUTINES #
###############################

def chisquare_model(params, f, x, y, yerr, xerr=None, func=None):
    r"""Model function for chisquare fitting routines as established
    in this module.

    Parameters
    ----------
    params: lmfit.Parameters
        Instance of lmfit.Parameters object, to be assigned to the model object.
    f: :class:`.BaseModel`
        Callable instance with the correct methods for the fitmethods.
    x: array_like
        Experimental data for the x-axis.
    y: array_like
        Experimental data for the y-axis.
    yerr: array_like
        Experimental errorbars on the y-axis.

    Other parameters
    ----------------
    xerr: array_like, optional
        Given an array with the same size as *x*, the error is taken into
        account by using the method of estimated variance. Defaults to *None*.
    func: function, optional
        Given a function, the errorbars on the y-axis is calculated from
        the fitvalue using this function. Defaults to *None*.

    Returns
    -------
    NumPy array
        Array containing the residuals for the given parameters, divided by the
        uncertainty.

    Note
    ----
    If a custom function is to be used for the calculation of the residual,
    this function should be overwritten.

    The method of estimated variance calculates the chisquare in the following way:

        .. math::

            \sqrt{\chi^2} = \frac{y-f(x)}{\sqrt{\sigma_x^2+f'(x)^2\sigma_x^2}}"""
    f.params = params
    model = np.hstack(f(x))
    if func is not None:
        yerr = func(model)
    if xerr is not None:
        x = np.array(x)
        xerr = np.hstack((derivative(f, x, dx=1E-5) * xerr))
        bottom = np.sqrt(yerr * yerr + xerr * xerr)
    else:
        bottom = yerr
    return_value = (y - model) / bottom
    appended_values = f.get_chisquare_mapping()
    if appended_values is not None:
        return_value = np.append(return_value, appended_values)
    return return_value

def chisquare_spectroscopic_fit(f, x, y, xerr=None, model=True, func=np.sqrt, verbose=True, hessian=False):
    """Use the :func:`chisquare_fit` function, automatically estimating the errors
    on the counts by the square root.

    Parameters
    ----------
    f: :class:`.BaseModel`
        Model object containing all the information about the fit;
        will be fitted to the given data.
    x: array_like
        Experimental data for the x-axis.
    y: array_like
        Experimental data for the y-axis.

    Other parameters
    ----------------
    xerr: array_like, optional
        Error bars on *x*.
    model: boolean, optional
        When set to *True*, use the square root of the model function as uncertainty. *False*
        uses the square root of the datapoints. A value of *None* reverts to the given function
        *func* to be applied to the model values. Defaults to *True*.
    func: function, optional
        If *model* is set to *None*, this function is applied to the model values to calculate
        the weights of the fit.
    verbose: boolean, optional
        When set to *True*, a tqdm-progressbar in the terminal is maintained.
        Defaults to *True*.
    hessian: boolean, optional
        When set to *True*, the SATLAS implementation of the Hessian uncertainty estimate
        is calculated, otherwise the LMFIT version is used. Defaults to *False*.

    Return
    ------
    success, message: tuple
        Boolean indicating the success of the convergence, and the message
        from the optimizer."""
    y = np.hstack(y)
    yerr = np.sqrt(y)
    yerr[np.isclose(yerr, 0.0)] = 1.0
    if model:
        func = np.sqrt
    elif not model:
        func = None
    else:
        pass
    return chisquare_fit(f, x, y, yerr=yerr, xerr=xerr, func=func, verbose=verbose, hessian=hessian)

def chisquare_fit(f, x, y, yerr=None, xerr=None, func=None, verbose=True, hessian=False):
    """Use a non-linear least squares minimization (Levenberg-Marquardt)
    algorithm to minimize the chi-square of the fit to data *x* and
    *y* with errorbars *yerr*.

    Parameters
    ----------
    f: :class:`.BaseModel`
        Model object containing all the information about the fit;
        will be fitted to the given data.
    x: array_like
        Experimental data for the x-axis.
    y: array_like
        Experimental data for the y-axis.
    yerr: array_like
        Error bars on *y*.

    Other parameters
    ----------------
    xerr: array_like, optional
        Error bars on *x*.
    func: function, optional
        Uses the provided function on the fitvalue to calculate the
        errorbars.
    verbose: boolean, optional
        When set to *True*, a tqdm-progressbar in the terminal is maintained.
        Defaults to *True*.
    hessian: boolean, optional
        When set to *True*, the SATLAS implementation of the Hessian uncertainty estimate
        is calculated, otherwise the LMFIT version is used. Defaults to *False*.

    Return
    ------
    success, message: tuple
        Boolean indicating the success of the convergence, and the message
        from the optimizer."""

    params = f.params

    if verbose:
        def iter_cb(params, iter, resid, *args, **kwargs):
            progress.set_description('Chisquare fitting in progress (' + str((resid**2).sum()) + ')')
            progress.update(1)
        progress = tqdm.tqdm(desc='Chisquare fitting in progress', leave=True)
    else:
         def iter_cb(params, iter, resid, *args, **kwargs):
            pass

    result = lm.minimize(chisquare_model, params, args=(f, x, np.hstack(y), np.hstack(yerr), xerr, func), iter_cb=iter_cb)
    f.params = copy.deepcopy(result.params)
    f.chisqr = copy.deepcopy(result.chisqr)

    success = False
    counter = 0
    while not success:
        result = lm.minimize(chisquare_model, result.params, args=(f, x, np.hstack(y), np.hstack(yerr), xerr, func), iter_cb=iter_cb)
        f.params = copy.deepcopy(result.params)
        success = np.isclose(result.chisqr, f.chisqr)
        f.chisqr = copy.deepcopy(result.chisqr)
        if counter > 10 and not success:
            break
    if verbose:
        progress.set_description('Chisquare fitting done')
        progress.close()

    f.ndof = copy.deepcopy(result.nfree)
    f.redchi = copy.deepcopy(result.redchi)
    f.chisq_res_par = copy.deepcopy(f.params)
    if hessian:
        if verbose:
            progress = tqdm.tqdm(desc='Starting Hessian calculation', leave=True, miniters=1)
        else:
            progress = None
        assignHessianEstimate(lambda *args: (chisquare_model(*args)**2).sum(), f, f.chisq_res_par, x, np.hstack(y), np.hstack(yerr), xerr, func, progress=progress)
    else:
        for key in f.params.keys():
            if f.params[key].stderr is not None:
                f.params[key].stderr /= f.redchi**0.5
                f.chisq_res_par[key].stderr /= f.redchi**0.5

    return success, result.message

##########################################
# MAXIMUM LIKELIHOOD ESTIMATION ROUTINES #
##########################################


class PriorParameter(lm.Parameter):

    # Extended the Parameter class from LMFIT to incorporate prior boundaries.

    def __init__(self, name=None, value=None, vary=True, min=None, max=None,
                 expr=None, priormin=None, priormax=None):
        super(PriorParameter, self).__init__(name=name, value=value,
                                             vary=vary, min=min,
                                             max=max, expr=expr)
        self.priormin = priormin
        self.priormax = priormax

    def __getstate__(self):
        return_value = super(PriorParameter, self).__getstate__()
        return_value += (self.priormin, self.priormax)
        return return_value

    def __setstate__(self, state):
        state_pass = state[:-2]
        self.priormin, self.priormax = state[-2:]
        super(PriorParameter, self).__setstate__(state_pass)

theta_array = np.linspace(-5, 5, 2**10)
_x_err_calculation_stored = {}
sqrt2pi = np.sqrt(2*np.pi)

def likelihood_x_err(f, x, y, xerr, func, cache=True):
    """Calculates the loglikelihood for a model given
    x and y values. Incorporates a common given error on
    the x-axis.

    Parameters
    ----------
    f: :class:`.BaseModel`
        Model object set to current parameters.
    x: array_like
        Experimental data for the x-axis.
    y: array_like
        Experimental data for the y-axis.
    xerr: float
        Experimental uncertainty on *x*.
    func: function
        Function taking (*y_data*, *y_model*) as input,
        and returning the loglikelihood that the data is
        drawn from a distribution characterized by the model.

    Returns
    -------
    array_like

    Note
    ----
    This method uses the FFT algorithm to quickly calculate
    a convolution integral. If greater accuracy is required,
    change *satlas.fitting.theta_array* to a suitable
    range and length."""
    # Cache already calculated values:
    # - x_grid
    # - y_grid
    # - FFT of x-uncertainty
    # Note that this works only if the uncertainty remains the same.
    # If a parameter approach is desired, this needs to be changed.
    import scipy.integrate as integrate
    return (np.log([
        integrate.quad(
            lambda theta: (np.exp(func(Y, f(X+theta * XERR))[i]) * np.exp(-theta*theta/2)/sqrt2pi),
            -np.inf, np.inf)[0] for i, (X, Y, XERR) in enumerate(zip(x, y, xerr))
        ]).sum())
    # for theta in theta_array:
    #     print(func(y, f(x+theta*xerr)))
    x = np.array(x)
    y = np.array(y)
    xerr = np.array(xerr)
    key = id(f)
    if key in _x_err_calculation_stored and cache:
        x_grid, y_grid, theta, rfft_g = _x_err_calculation_stored[key]
    else:
        # This section is messy, but works.
        # Should be cleaned up a bit in a future update...
        if isinstance(f, linkedmodel.LinkedModel):
            x_grid = []
            y_grid, _ = np.meshgrid(y, theta_array)
            g = []
            for X, Y in zip(x, y):
                X_grid, theta = np.meshgrid(X, theta_array)
                X_grid = X_grid + xerr * theta
                x_grid.append(X_grid)
                g_top = (np.exp(-theta*theta * 0.5 / xerr**2)).T
                g.append((g_top.T / (sqrt2pi * xerr)).T)
            g = np.vstack(g)
            rfft_g = np.fft.rfft(g)
        else:
            x_grid, theta = np.meshgrid(x, theta_array)
            y_grid, _ = np.meshgrid(y, theta_array)
            g_top = (np.exp(-theta*theta * 0.5))
            g = (g_top / sqrt2pi).T
            rfft_g = np.fft.rfft(g)
            x_grid = x_grid + xerr * theta
        if cache:
            _x_err_calculation_stored[key] = x_grid, y_grid, theta, rfft_g
    # Calculate the loglikelihoods for the grid of uncertainty.
    # Each column is a new datapoint.
    vals = func(y_grid, f(x_grid))
    # To avoid overflows, subtract the maximal values from each column.
    mod = vals.max(axis=0)
    vals_mod = vals - mod
    p = (np.exp(vals)).T
    # Perform the convolution.
    integral_value = np.fft.irfft(np.fft.rfft(p) * rfft_g)[:, -1]
    # After taking the logarithm, add the maximal values again.
    # The subtraction becomes multiplication (with an exponential) after the exponential,
    # shifts through the integral, and becomes an addition (due to the logarithm).
<<<<<<< HEAD
    import scipy.signal as sp
    print(sp.fftconvolve(np.exp(func(y, f(x))), np.exp(-theta_array*theta_array*0.5)/sqrt2pi, mode='same').sum())
    print(((np.log(integral_value)+mod).sum()))
    import time
    time.sleep(1)
    raise ValueError
    return np.log(integral_value) + mod
=======
    results = np.log(integral_value)
    mask = np.isnan(results)
    results[mask] = 0
    return results + mod
>>>>>>> 8d86a6c1

def likelihood_lnprob(params, f, x, y, xerr, func, cache=True):
    """Calculates the logarithm of the probability that the data fits
    the model given the current parameters.

    Parameters
    ----------
    params: lmfit.Parameters object with satlas.PriorParameters
        Group of parameters for which the fit has to be evaluated.
    f: :class:`.BaseModel`
        Model object containing all the information about the fit;
        will be fitted to the given data.
    x: array_like
        Experimental data for the x-axis.
    y: array_like
        Experimental data for the y-axis.
    xerr: array_like
        Uncertainty values on *x*.
    func: function
        Function calculating the loglikelihood of y_data being drawn from
        a distribution characterized by y_model.

    Note
    ----
    The prior is first evaluated for the parameters. If this is
    not finite, the values are rejected from consideration by
    immediately returning -np.inf."""
    # Handle old-style BaseModel children by using .lnprior().
    try:
        lp = f.get_lnprior_mapping(params)
    except AttributeError:
        lp = f.lnprior()
    f.params = params
    if not np.isfinite(lp):
        return -np.inf
    res = lp + np.sum(likelihood_loglikelihood(f, x, y, xerr, func, cache=cache))
    return res

def likelihood_loglikelihood(f, x, y, xerr, func, cache=True):
    """Given a parameters object, a Model object, experimental data
    and a loglikelihood function, calculates the loglikelihood for
    all data points.

    Parameters
    ----------
    f: :class:`.BaseModel`
        Model object containing all the information about the fit;
        will be fitted to the given data.
    x: array_like
        Experimental data for the x-axis.
    y: array_like
        Experimental data for the y-axis.
    xerr: array_like
        Experimental data on *x*.
    func: function
        Function calculating the loglikelihood of y_data being drawn from
        a distribution characterized by y_model.

    Returns
    -------
    array_like
        Array containing the loglikelihood for each seperate datapoint."""
    # If a value is given to the uncertainty on the x-values, use the adapted
    # function.
    if xerr is None or np.allclose(0, xerr):
        response = np.hstack(f(x))
        return_value = func(y, response)
    else:
        return_value = likelihood_x_err(f, x, y, xerr, func, cache=cache)
    return return_value

def likelihood_fit(f, x, y, xerr=None, func=llh.poisson_llh, method='tnc', method_kws={}, walking=False, walk_kws={}, verbose=True, hessian=True, fit=True):
    """Fits the given model to the given data using the Maximum Likelihood Estimation technique.
    The given function is used to calculate the loglikelihood. After the fit, the message
    from the optimizer is printed and returned.

    Parameters
    ----------
    f: :class:`.BaseModel`
        Model to be fitted to the data.
    x: array_like
        Experimental data for the x-axis.
    y: array_like
        Experimental data for the y-axis.

    Other parameters
    ----------------
    xerr: array_like, optional
        Estimated value for the uncertainty on the x-values.
        Set to *None* to ignore this uncertainty. Defaults to *None*.
    func: function, optional
        Used to calculate the loglikelihood that the data is drawn
        from a distribution given a model value. Should accept
        input as (y_data, y_model). Defaults to the Poisson
        loglikelihood.
    method: str, optional
        Selects the algorithm to be used by the minimizer used by LMFIT.
        Possible values:

        +----------------------------+------------------------+
        | ``method`` arg             | Fitting method         |
        +============================+========================+
        | ``nelder``                 | Nelder-Mead            |
        +----------------------------+------------------------+
        | ``powell``                 | Powell                 |
        +----------------------------+------------------------+
        | ``cg``                     | Conjugate Gradient     |
        +----------------------------+------------------------+
        | ``bfgs``                   | BFGS                   |
        +----------------------------+------------------------+
        | ``newton``                 | Newton-CG              |
        +----------------------------+------------------------+
        | ``lbfgs``                  | L-BFGS-B               |
        +----------------------------+------------------------+
        | ``l-bfgs``                 | L-BFGS-B               |
        +----------------------------+------------------------+
        | ``tnc``                    | Truncated Newton       |
        +----------------------------+------------------------+
        | ``cobyla``                 | COBYLA                 |
        +----------------------------+------------------------+
        | ``slsqp``                  | Sequential Linear      |
        |                            | Squares Programming    |
        +----------------------------+------------------------+
        | ``dogleg``                 | Dogleg                 |
        +----------------------------+------------------------+
        | ``trust-ncg``              | trust-ncg              |
        +----------------------------+------------------------+
        | ``differential_evolution`` | Differential evolution |
        +----------------------------+------------------------+

        Defaults to 'tnc'.
    method_kws: dict, optional
        Dictionary containing the keywords to be passed to the
        minimizer.
    walking: boolean, optional
        If True, the uncertainty on the parameters is estimated
        by performing a random walk in parameter space and
        evaluating the loglikelihood. Defaults to False.
    walk_kws: dictionary
        Contains the keywords for the :func:`.likelihood_walk`
        function, used if walking is set to True.
    verbose: boolean, optional
        When set to *True*, a tqdm-progressbar in the terminal is maintained.
        Defaults to *True*.
    hessian: boolean, optional
        When set to *True*, the Hessian estimate of the uncertainty will be
        calculated.

    Returns
    -------
    success, message: tuple
        Boolean indicating the success of the optimization and
        the message from the optimizer."""

    def negativeloglikelihood(*args, **kwargs):
        return_val = -likelihood_lnprob(*args, **kwargs)
        return return_val

    def iter_cb(params, iter, resid, *args, **kwargs):
        if verbose:
            progress.update(1)
            progress.set_description('Likelihood fitting in progress (' + str(resid) + ')')
        else:
            pass

    y = np.hstack(y)
    params = copy.deepcopy(f.params)
    # Eliminate the estimated uncertainties
    for p in params:
        params[p].stderr = None
    if verbose:
        progress = tqdm.tqdm(leave=True, desc='Likelihood fitting in progress')

    if not fit:
        f.mle_likelihood = negativeloglikelihood(f.params, f, x, y, xerr, func)
        return True, None
    result = lm.Minimizer(negativeloglikelihood, params, fcn_args=(f, x, y, xerr, func), iter_cb=iter_cb)
    result.scalar_minimize(method=method, **method_kws)
    f.params = copy.deepcopy(result.params)
    val = negativeloglikelihood(f.params, f, x, y, xerr, func)
    success = False
    counter = 0
    while not success:
        result = lm.Minimizer(negativeloglikelihood, result.params, fcn_args=(f, x, y, xerr, func), iter_cb=iter_cb)
        result.scalar_minimize(method=method, **method_kws)
        counter += 1
        f.params = copy.deepcopy(result.params)
        new_val = negativeloglikelihood(f.params, f, x, y, xerr, func)
        success = np.isclose(val, new_val)
        val = new_val
        if not success and counter > 10:
            break
    if verbose:
        progress.set_description('Likelihood fitting done')
        progress.close()
    f.mle_fit = copy.deepcopy(result.params)
    f.mle_result = result.message
    f.mle_likelihood = negativeloglikelihood(f.params, f, x, y, xerr, func)
    f.mle_chisqr = np.sum(-2 * likelihood_loglikelihood(f, x, y, xerr, func) + 2 * likelihood_loglikelihood(lambda i: y, x, y, xerr, func))
    try:
        f.mle_redchi = f.mle_chisqr / f.ndof
    except:
        f.mle_redchi = f.mle_chisqr / (len(y) - len([p for p in f.params if f.params[p].vary]))

    if hessian:
        if verbose:
            progress = tqdm.tqdm(leave=True, desc='Starting Hessian calculation')
        else:
            progress = None

        assignHessianEstimate(likelihood_lnprob, f, f.mle_fit, x, y, xerr, func, likelihood=True, progress=progress)
        f.params = copy.deepcopy(f.mle_fit)


    if walking:
        likelihood_walk(f, x, y, xerr=xerr, func=func, **walk_kws)
    _x_err_calculation_stored.clear()
    return success, result.message

############################
# UNCERTAINTY CALCULATIONS #
############################

def _parameterCostfunction(f, params, func, *args, likelihood=False):
    # Creates a costfunction for the given model and arguments/data for the different methods.
    # Is used for calculation the derivative of the cost function for the different parameters.
    var_names = []
    vars = []
    for key in params.keys():
        if params[key].vary:
            var_names.append(key)
            vars.append(params[key].value)
    if vars == []:
        return
    groupParams = lm.Parameters()
    for key in params.keys():
        groupParams[key] = PriorParameter(key,
                                          value=params[key].value,
                                          vary=params[key].vary,
                                          expr=params[key].expr,
                                          priormin=params[key].min,
                                          priormax=params[key].max)
    def listfunc(fvars):
        for val, n in zip(fvars, var_names):
            groupParams[n].value = val
        return func(groupParams, f, *args)
    return listfunc

def assignHessianEstimate(func, f, params, *args, likelihood=False, progress=None):
    """Calculates the Hessian of the model at the given parameters,
    and associates uncertainty estimates based on the inverted Hessian matrix.
    Note that, for estimation for chisquare methods, the inverted matrix is
    multiplied by 2.

    Parameters
    ----------
    func: function
        Function used as cost function. Use :func:`.chisquare_model` for chisquare estimates,
        and :func:`.likelihood_lnprob` for likelihood estimates.
    f: :class:`.BaseModel`
        Model for which the estimates need to be made.
    params: Parameters
        LMFIT parameters for which the Hessian estimate needs to be made.
    args: args for func
        Arguments for the defined cost function *func*.
    likelihood: boolean
        Set to *True* if a likelihood approach is used.
    progress: progressbar
        TQDM progressbar instance to update.

    Returns
    -------
    None"""
    if progress is not None:
        progress.set_description('Parsing parameters')
        progress.update(1)

    var_names = []
    vars = []
    for key in params.keys():
        if params[key].vary:
            var_names.append(key)
            vars.append(params[key].value)
    if vars == []:
        if progress is not None:
            progress.set_description('No parameters to vary')
            progress.update(1)
            progress.close()
        return

    if progress is not None:
        progress.set_description('Creating Hessian function')
        progress.update(1)
    Hfun = nd.Hessian(_parameterCostfunction(f, params, func, *args, likelihood=likelihood))
    if progress is not None:
        progress.set_description('Calculating Hessian matrix')
        progress.update(1)
    hess_vals = Hfun(vars)
    if progress is not None:
        progress.set_description('Inverting matrix')
        progress.update(1)
    hess_vals = np.linalg.inv(hess_vals)
    f.params = params
    if likelihood:
        hess_vals = -hess_vals
        multiplier = 1
    else:
        multiplier = 2
    if progress is not None:
        progress.set_description('Assigning uncertainties')
        progress.update(1)
    for name, hess in zip(var_names, np.diag(multiplier*hess_vals)):
        f.params[name].stderr = np.sqrt(hess)

    if progress is not None:
        progress.set_description('Assigning correlations')
        progress.update(1)
    for i, name in enumerate(var_names):
        f.params[name].correl = {}
        for j, name2 in enumerate(var_names):
            if name != name2:
                f.params[name].correl[name2] = hess_vals[i, j] / np.sqrt(hess_vals[i, i]*hess_vals[j, j])
    if progress is not None:
        progress.set_description('Finished Hessian calculation')
        progress.update(1)
        progress.close()

def createBand(f, x, x_data, y_data, yerr, xerr=None, method='chisquare', func_chi=None, func_llh=llh.poisson_llh, kind='prediction'):
    r"""Calculates prediction or confidence bounds at the 1:math:`\sigma` level.
    The method used is based on the Delta Method: at the requested prediction points *x*, the bound is calculated as

    .. math::
        \sqrt{G'(\beta, x).T H^{-1}(\beta) G'(\beta, x)}

    with G the cost function, H the Hessian matrix and :math:`\beta` the vector of parameters.
    The resulting bound needs to be subtracted and added to the value given by the model to get the confidence interval.

    For a prediction interval, the value before taking the square root is increased by 1


    Parameters
    ----------
    f: :class:`.BaseModel`
        Model for which the bound needs to be calculated.
    x: array_like
        Selection of values for which a prediction needs to be made.
    x_data: array_like
        Experimental data for the x-axis.
    y_data: array_like
        Experimental data for the y-axis.
    yerr: array_like
        Experimental uncertainty for the y-axis.
    xerr: array_like
        Experimental uncertainty for the x-axis. Defaults to *None*.
    method: {'mle', 'chisquare'}
        Selected method for which the cost function is selected.
    func_chi: function, optional
        Is passed on to the chisquare methods in order to calculate the
        experimental uncertainty from the modelvalue. Defaults to *None*,
        which uses *yerr*.
    func_llh: function
        Is passed on to the likelihood fitting method to define the
        likelihood function. Defaults to :func:`llh.poisson_llh`.
    kind: {'prediction', 'confidence'}
        Selects which type of bound is calculated.

    Returns
    -------
    bound: array_like
        Array describing the deviation from the model value as can be expected
        for the selected parameters at the 1:math:`\sigma` level."""
    method_mapping = {'mle': likelihood_lnprob,
                      'chisquare': lambda *args: (chisquare_model(*args)**2).sum()}
    if method == 'chisquare':
        args = x_data, np.hstack(y_data), np.hstack(yerr), xerr, func_chi
    else:
        args = x_data, y_data, xerr, func_llh, False
    func = method_mapping.pop(method)
    var_names = []
    vars = []
    for key in f.params.keys():
        if f.params[key].vary:
            var_names.append(key)
            vars.append(f.params[key].value)

    backup = copy.deepcopy(f.params)
    Hfun = nd.Hessian(_parameterCostfunction(f, f.params, func, *args, likelihood=method.lower()=='mle'))
    if method.lower()=='mle':
        hess_vals = -np.linalg.inv(Hfun(vars))
    else:
        hess_vals = np.linalg.inv(Hfun(vars))*2
    groupParams = lm.Parameters()
    for key in f.params.keys():
        groupParams[key] = PriorParameter(key,
                                          value=f.params[key].value,
                                          vary=f.params[key].vary,
                                          expr=f.params[key].expr,
                                          priormin=f.params[key].min,
                                          priormax=f.params[key].max)
    def listfunc(fvars):
        for val, n in zip(fvars, var_names):
            groupParams[n].value = val
        f.params = groupParams
        return f(x)
    jacob = nd.Jacobian(listfunc)
    result = np.zeros(len(x))
    for i, row in enumerate(jacob(vars)):
        result[i] = np.dot(row.T, np.dot(hess_vals, row))
    f.params = backup
    if kind.lower()=='prediction':
        return (result+1)**0.5
    else:
        return result**0.5

params_map = {'mle': 'mle_fit', 'chisquare_spectroscopic': 'chisq_res_par', 'chisquare': 'chisq_res_par'}
fit_mapping = {'mle': likelihood_fit, 'chisquare_spectroscopic': chisquare_spectroscopic_fit, 'chisquare': chisquare_fit}
attr_mapping = {'mle': 'mle_likelihood', 'chisquare_spectroscopic': 'chisqr', 'chisquare': 'chisqr'}

def calculate_updated_statistic(value, params_name, f, x, y, method='chisquare', func_args=tuple(), func_kwargs={}, pbar=None, orig_stat=0):
    params = copy.deepcopy(f.params)
    func = fit_mapping[method.lower()]
    attr = attr_mapping[method.lower()]

    try:
        for v, n in zip(value, params_name):
            params[n].value = v
            params[n].vary = False
    except:
        params[params_name].value = value
        params[params_name].vary = False

    f.params = params
    success = False
    counter = 0
    while not success:
        success, message = func(f, x, y, *func_args, **func_kwargs, fit=True)
        counter += 1
        if counter > 10:
            return np.nan
    return_value = getattr(f, attr) - orig_stat
    try:
        try:
            params_name = ' '.join(params_name)
        except:
            pass
        pbar.set_description(params_name + ' (' + str(value, return_value) + ')')
        pbar.update(1)
    except:
        pass
    return return_value

def _find_boundary(step, param_name, bound, f, x, y, function_kwargs={'method': 'chisquare_spectroscopic'}, verbose=True):
    method = function_kwargs['method']
    attr = attr_mapping[method.lower()]
    orig_stat = getattr(f, attr)
    value = f.params[param_name].value
    search_value = value
    if step < 0:
        direction = 'left'
        boundary = f.params[param_name].min
        boundary_test = lambda val: val < boundary
    else:
        direction = 'right'
        boundary = f.params[param_name].max
        boundary_test = lambda val: val > boundary
    if verbose:
        pbar = tqdm.tqdm(leave=True, desc=param_name + ' (searching ' + direction + ')', miniters=1)
    else:
        pbar = None
    backup = copy.deepcopy(f.params)
    backup_fit = params_map[method.lower()]
    function_kwargs['pbar'] = pbar
    function_kwargs['orig_stat'] = orig_stat
    while True:
        search_value += step
        if boundary_test(search_value):
            try:
                pbar.set_description(desc=param_name + ' (' + direction + ' limit reached)')
                pbar.update(1)
            except:
                pass
            result = orig_params[param_name].max
            break
        new_value = calculate_updated_statistic(search_value, param_name, f, x, y, **function_kwargs)
        try:
            pbar.set_description(desc=param_name + ' (searching ' + direction + ':  {:.3g}, change of {:.3f}, at {:.3f}%)'.format(search_value, new_value, new_value/bound*100))
            pbar.update(1)
        except:
            pass
        if new_value > bound:
            try:
                pbar.set_description(desc=param_name + ' (finding root, between {:.3g} and {:.3g})'.format(value, search_value))
                pbar.update(1)
            except:
                pass
            result, output = optimize.brentq(lambda v: calculate_updated_statistic(v, param_name, f, x, y, **function_kwargs) - bound,
                                             search_value - step, search_value,
                                             full_output=True)
            try:
                pbar.set_description(desc=param_name + ' (root found: {:.3g})'.format(result))
                pbar.update(1)
            except:
                pass
            success = output.converged
            break
    result_value = calculate_updated_statistic(result, param_name, f, x, y, **function_kwargs)
    pbar.set_description(desc=param_name + ' (root found: {:.3g}, change of {:.3f})'.format(result, result_value))
    pbar.update(1)
    pbar.close()
    f.params = copy.deepcopy(backup)
    setattr(f, attr, orig_stat)
    return result, success

def _get_state(f, method='mle'):
    if method.lower() == 'mle':
        return (copy.deepcopy(f.mle_fit), f.mle_result, f.mle_likelihood, f.mle_chisqr, f.mle_redchi)
    else:
        return (copy.deepcopy(f.chisq_res_par), f.chisqr, f.ndof, f.redchi)

def _set_state(f, state, method='mle'):
    if method.lower() == 'mle':
        f.mle_fit = copy.deepcopy(state[0])
        f.params = copy.deepcopy(state[0])
        f.mle_result, f.mle_likelihood, f.mle_chisqr, f.mle_redchi = state[1:]
    else:
        f.chisq_res_par = copy.deepcopy(state[0])
        f.params = copy.deepcopy(state[0])
        f.chisqr, f.ndof, f.redchi = state[1:]

def calculate_analytical_uncertainty(f, x, y, npar=1, method='chisquare_spectroscopic', filter=None, fit_args=tuple(), fit_kws={}):
    """Calculates the analytical errors on the parameters, by changing the value for
    a parameter and finding the point where the chisquare for the refitted parameters
    is one greater. For MLE, an increase of 0.5 is sought. The corresponding series
    of parameters of the model is adjusted with the values found here.

    Parameters
    ----------
    f: :class:`.BaseModel`
        Instance of a model which is to be fitted.
    x: array_like
        Experimental data for the x-axis.
    y: array_like
        Experimental data for the y-axis.

    Other parameters
    ----------------
    method: {'chisquare_spectroscopic', 'chisquare', 'mle'}
        Select for which method the analytical uncertainty has to be calculated.
        Defaults to 'chisquare_spectroscopic'.
    filter: list of strings, optional
        Select only a subset of the variable parameters to calculate the uncertainty for.
        Defaults to *None* (all parameters).
    fit_kws: dictionary, optional
        Dictionary of keywords to be passed on to the selected fitting routine.

    Note
    ----
    The function edits the parameters of the given instance. Furthermore,
    it only searches for the uncertainty in the neighbourhood of the starting
    point, which is taken to be the values of the parameters as given in
    the instance. This does not do a full exploration, so the results might be
    from a local minimum!"""

    # Save the original goodness-of-fit and parameters for later use
    mapping = {'chisquare_spectroscopic': (chisquare_spectroscopic_fit, 'chisqr', 'chisq_res_par'),
               'chisquare': (chisquare_fit, 'chisqr', 'chisq_res_par'),
               'mle': (likelihood_fit, 'mle_likelihood', 'mle_fit')}
    func, attr, save_attr = mapping.pop(method.lower(), (chisquare_spectroscopic_fit, 'chisqr', 'chisq_res_par'))
    fit_kws['verbose'] = False
    fit_kws['hessian'] = False

    func(f, x, y, *fit_args, **fit_kws)

    state = _get_state(f, method=method.lower())
    orig_params = state[0]
    f.params = copy.deepcopy(state[0])

    ranges = {}

    # Select all variable parameters, generate the figure
    param_names = []
    no_params = 0
    for p in orig_params:
        if orig_params[p].vary and (filter is None or any([f in p for f in filter])):
            no_params += 1
            param_names.append(p)

    params = copy.deepcopy(f.params)
    chifunc = lambda x: chi2.cdf(x, npar) - 0.682689492 # Calculate 1 sigma boundary
    bound = optimize.root(chifunc, npar).x[0] * 0.5 if method.lower() == 'mle' else optimize.root(chifunc, npar).x[0]
    for i in range(no_params):
        # _set_state(f, state, method=method.lower())
        ranges[param_names[i]] = {}
        # Select starting point to determine error widths.
        value = orig_params[param_names[i]].value
        stderr = orig_params[param_names[i]].stderr
        stderr = stderr if stderr is not None else 0.01 * np.abs(value)
        stderr = stderr if stderr != 0 else 0.01 * np.abs(value)

        function_kws = {'method': method.lower(), 'func_args': fit_args, 'func_kwargs': fit_kws}

        result_left, success_left = _find_boundary(stderr, param_names[i], bound, f, x, y, function_kwargs=function_kws)
        result_right, success_right = _find_boundary(-stderr, param_names[i], bound, f, x, y, function_kwargs=function_kws)
        success = success_left * success_right
        ranges[param_names[i]]['left'] = result_left
        ranges[param_names[i]]['right'] = result_right

        if not success:
            print("Warning: boundary calculation did not fully succeed for " + param_names[i])
        right = np.abs(ranges[param_names[i]]['right'] - value)
        left = np.abs(ranges[param_names[i]]['left'] - value)
        ranges[param_names[i]]['uncertainty'] = max(right, left)
        ranges[param_names[i]]['value'] = orig_params[param_names[i]].value

    # First, clear all uncertainty estimates
    for p in orig_params:
        orig_params[p].stderr = None
    for param_name in ranges.keys():
        orig_params[param_name].stderr = ranges[param_name]['uncertainty']
        orig_params[param_name].value = ranges[param_name]['value']
    state = list(state)
    state[0] = copy.deepcopy(orig_params)
    state = tuple(state)
    _set_state(f, state, method=method.lower())

def likelihood_walk(f, x, y, xerr=None, func=llh.poisson_llh, nsteps=2000, walkers=20, filename=None):
    """Calculates the uncertainty on MLE-optimized parameter values
    by performing a random walk through parameter space and comparing
    the resulting loglikelihood values. For more information,
    see the emcee package. The data from the random walk is saved in a
    file, as defined with the *filename*.

    Parameters
    ----------
    f: :class:`.BaseModel`
        Model to be fitted to the data.
    x: array_like
        Experimental data for the x-axis.
    y: array_like
        Experimental data for the y-axis.

    Other parameters
    ----------------
    func: function, optional
        Used to calculate the loglikelihood that the data is drawn
        from a distribution given a model value. Should accept
        input as (y_data, y_model). Defaults to the Poisson
        loglikelihood.
    walkers: integer, optional
        Sets the number of walkers to be used for the random walk.
        The number of walkers should never be less than twice the
        number of parameters. For more information on this, see
        the emcee documentation. Defaults to 20 walkers.
    nsteps: integer, optional
        Determines how many steps each walker should take.
        Defaults to 2000 steps.
    filename: string, optional
        Filename where the random walk has to be saved. If *None*,
        the current time in seconds since January 1970 is used.

    Note
    ----
    The parameters associated with the MLE fit are not updated
    with the uncertainty as estimated by this method."""

    params = f.mle_fit
    var_names = []
    vars = []
    for key in params.keys():
        if params[key].vary:
            var_names.append(key)
            vars.append(params[key].value)
    ndim = len(vars)
    pos = mcmc.utils.sample_ball(vars, [1e-4] * len(vars), size=walkers)
    for i in range(pos.shape[1]):
        pos[:, i] = np.where(pos[:, i] < params[var_names[i]].min, params[var_names[i]].min+(1E-5), pos[:, i])
        pos[:, i] = np.where(pos[:, i] > params[var_names[i]].max, params[var_names[i]].max-(1E-5), pos[:, i])

    def lnprobList(fvars, groupParams, f, x, y, xerr, func):
        for val, n in zip(fvars, var_names):
            groupParams[n].value = val
        return likelihood_lnprob(groupParams, f, x, y, xerr, func)

    groupParams = lm.Parameters()
    for key in params.keys():
        groupParams[key] = PriorParameter(key,
                                          value=params[key].value,
                                          vary=params[key].vary,
                                          expr=params[key].expr,
                                          priormin=params[key].min,
                                          priormax=params[key].max)
    sampler = mcmc.EnsembleSampler(walkers, ndim, lnprobList,
                                   args=(groupParams, f, x, y, xerr, func))

    if filename is None:
        import time
        filename = '{}.h5'.format(time.time())
    else:
        filename = '.'.join(filename.split('.')[:-1]) + '.h5'

    if os.path.isfile(filename):
        with h5py.File(filename, 'a') as store:
            dset = store['data']
            offset = dset.len()
            pos = dset[-walkers:, :]
            dset.resize(offset + nsteps * walkers, axis=0)

            with tqdm.tqdm(total=nsteps, desc='Walk', leave=True) as pbar:
                for i, result in enumerate(sampler.sample(pos, iterations=nsteps, storechain=False)):
                    result = result[0]
                    dset[offset + i * walkers:offset + (i + 1) * walkers, :] = result
                    pbar.update(1)
    else:
        with h5py.File(filename, 'w') as store:
            dset = store.create_dataset('data', (nsteps * walkers, ndim), dtype='float', chunks=True, compression='gzip', maxshape=(None, ndim))
            dset.attrs['format'] = np.array([f.encode('utf-8') for f in var_names])

            with tqdm.tqdm(total=nsteps, desc='Walk', leave=True) as pbar:
                for i, result in enumerate(sampler.sample(pos, iterations=nsteps, storechain=False)):
                    result = result[0]
                    dset[i * walkers:(i + 1) * walkers, :] = result
                    pbar.update(1)

    f.mle_fit = params
    f.params = params<|MERGE_RESOLUTION|>--- conflicted
+++ resolved
@@ -279,76 +279,66 @@
     a convolution integral. If greater accuracy is required,
     change *satlas.fitting.theta_array* to a suitable
     range and length."""
+    import scipy.integrate as integrate
+    return (np.log([
+        integrate.quad(
+            lambda theta: (np.exp(func(Y, f(X+theta * XERR))[i]) * np.exp(-theta*theta/2)/sqrt2pi),
+            -np.inf, np.inf)[0] for i, (X, Y, XERR) in enumerate(zip(x, y, xerr))
+        ]).sum())
     # Cache already calculated values:
     # - x_grid
     # - y_grid
     # - FFT of x-uncertainty
     # Note that this works only if the uncertainty remains the same.
     # If a parameter approach is desired, this needs to be changed.
-    import scipy.integrate as integrate
-    return (np.log([
-        integrate.quad(
-            lambda theta: (np.exp(func(Y, f(X+theta * XERR))[i]) * np.exp(-theta*theta/2)/sqrt2pi),
-            -np.inf, np.inf)[0] for i, (X, Y, XERR) in enumerate(zip(x, y, xerr))
-        ]).sum())
     # for theta in theta_array:
     #     print(func(y, f(x+theta*xerr)))
-    x = np.array(x)
-    y = np.array(y)
-    xerr = np.array(xerr)
-    key = id(f)
-    if key in _x_err_calculation_stored and cache:
-        x_grid, y_grid, theta, rfft_g = _x_err_calculation_stored[key]
-    else:
-        # This section is messy, but works.
-        # Should be cleaned up a bit in a future update...
-        if isinstance(f, linkedmodel.LinkedModel):
-            x_grid = []
-            y_grid, _ = np.meshgrid(y, theta_array)
-            g = []
-            for X, Y in zip(x, y):
-                X_grid, theta = np.meshgrid(X, theta_array)
-                X_grid = X_grid + xerr * theta
-                x_grid.append(X_grid)
-                g_top = (np.exp(-theta*theta * 0.5 / xerr**2)).T
-                g.append((g_top.T / (sqrt2pi * xerr)).T)
-            g = np.vstack(g)
-            rfft_g = np.fft.rfft(g)
-        else:
-            x_grid, theta = np.meshgrid(x, theta_array)
-            y_grid, _ = np.meshgrid(y, theta_array)
-            g_top = (np.exp(-theta*theta * 0.5))
-            g = (g_top / sqrt2pi).T
-            rfft_g = np.fft.rfft(g)
-            x_grid = x_grid + xerr * theta
-        if cache:
-            _x_err_calculation_stored[key] = x_grid, y_grid, theta, rfft_g
-    # Calculate the loglikelihoods for the grid of uncertainty.
-    # Each column is a new datapoint.
-    vals = func(y_grid, f(x_grid))
-    # To avoid overflows, subtract the maximal values from each column.
-    mod = vals.max(axis=0)
-    vals_mod = vals - mod
-    p = (np.exp(vals)).T
-    # Perform the convolution.
-    integral_value = np.fft.irfft(np.fft.rfft(p) * rfft_g)[:, -1]
-    # After taking the logarithm, add the maximal values again.
-    # The subtraction becomes multiplication (with an exponential) after the exponential,
-    # shifts through the integral, and becomes an addition (due to the logarithm).
-<<<<<<< HEAD
-    import scipy.signal as sp
-    print(sp.fftconvolve(np.exp(func(y, f(x))), np.exp(-theta_array*theta_array*0.5)/sqrt2pi, mode='same').sum())
-    print(((np.log(integral_value)+mod).sum()))
-    import time
-    time.sleep(1)
-    raise ValueError
-    return np.log(integral_value) + mod
-=======
-    results = np.log(integral_value)
-    mask = np.isnan(results)
-    results[mask] = 0
-    return results + mod
->>>>>>> 8d86a6c1
+    # x = np.array(x)
+    # y = np.array(y)
+    # xerr = np.array(xerr)
+    # key = id(f)
+    # if key in _x_err_calculation_stored and cache:
+    #     x_grid, y_grid, theta, rfft_g = _x_err_calculation_stored[key]
+    # else:
+    #     # This section is messy, but works.
+    #     # Should be cleaned up a bit in a future update...
+    #     if isinstance(f, linkedmodel.LinkedModel):
+    #         x_grid = []
+    #         y_grid, _ = np.meshgrid(y, theta_array)
+    #         g = []
+    #         for X, Y in zip(x, y):
+    #             X_grid, theta = np.meshgrid(X, theta_array)
+    #             X_grid = X_grid + xerr * theta
+    #             x_grid.append(X_grid)
+    #             g_top = (np.exp(-theta*theta * 0.5 / xerr**2)).T
+    #             g.append((g_top.T / (sqrt2pi * xerr)).T)
+    #         g = np.vstack(g)
+    #         rfft_g = np.fft.rfft(g)
+    #     else:
+    #         x_grid, theta = np.meshgrid(x, theta_array)
+    #         y_grid, _ = np.meshgrid(y, theta_array)
+    #         g_top = (np.exp(-theta*theta * 0.5))
+    #         g = (g_top / sqrt2pi).T
+    #         rfft_g = np.fft.rfft(g)
+    #         x_grid = x_grid + xerr * theta
+    #     if cache:
+    #         _x_err_calculation_stored[key] = x_grid, y_grid, theta, rfft_g
+    # # Calculate the loglikelihoods for the grid of uncertainty.
+    # # Each column is a new datapoint.
+    # vals = func(y_grid, f(x_grid))
+    # # To avoid overflows, subtract the maximal values from each column.
+    # mod = vals.max(axis=0)
+    # vals_mod = vals - mod
+    # p = (np.exp(vals)).T
+    # # Perform the convolution.
+    # integral_value = np.fft.irfft(np.fft.rfft(p) * rfft_g)[:, -1]
+    # # After taking the logarithm, add the maximal values again.
+    # # The subtraction becomes multiplication (with an exponential) after the exponential,
+    # # shifts through the integral, and becomes an addition (due to the logarithm).
+    # results = np.log(integral_value)
+    # mask = np.isnan(results)
+    # results[mask] = 0
+    # return results + mod
 
 def likelihood_lnprob(params, f, x, y, xerr, func, cache=True):
     """Calculates the logarithm of the probability that the data fits
